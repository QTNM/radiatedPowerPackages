--- conflicted
+++ resolved
@@ -557,47 +557,42 @@
     return 0.0;
 }
 
-<<<<<<< HEAD
-double rad::GetBesselPrimeZero(unsigned int n, unsigned int m)
-{
-  double zerosJ0Prime[5] = { 3.8317, 7.0156, 10.1735, 13.3237, 16.4706 };
-  double zerosJ1Prime[5] = { 1.8412, 5.3314, 8.5363, 11.7060, 14.8636 };
-  double zerosJ2Prime[5] = { 3.0542, 6.7061, 9.9695, 13.1704, 16.3475 };
-  double zerosJ3Prime[5] = { 4.2012, 8.0152, 11.3459, 14.5858, 17.7887 };
-  double zerosJ4Prime[5] = { 5.3175, 9.2824, 12.6819, 15.9641, 19.1960 };
-  double zerosJ5Prime[5] = { 6.4156, 10.5199, 13.9872, 17.3128, 20.5755 };
-  
-  double p_prime_nm{ 0.0 };
+double rad::GetBesselPrimeZero(unsigned int n, unsigned int m) {
+  double zerosJ0Prime[5] = {3.8317, 7.0156, 10.1735, 13.3237, 16.4706};
+  double zerosJ1Prime[5] = {1.8412, 5.3314, 8.5363, 11.7060, 14.8636};
+  double zerosJ2Prime[5] = {3.0542, 6.7061, 9.9695, 13.1704, 16.3475};
+  double zerosJ3Prime[5] = {4.2012, 8.0152, 11.3459, 14.5858, 17.7887};
+  double zerosJ4Prime[5] = {5.3175, 9.2824, 12.6819, 15.9641, 19.1960};
+  double zerosJ5Prime[5] = {6.4156, 10.5199, 13.9872, 17.3128, 20.5755};
+
+  double p_prime_nm{0.0};
   if (m == 0) {
-    std::cout<<"Cannot have a zeroth zero of the function. Please choose m > 0."<<std::endl;
+    std::cout
+        << "Cannot have a zeroth zero of the function. Please choose m > 0."
+        << std::endl;
     return p_prime_nm;
-  }
-  else if (n < 6) {
+  } else if (n < 6) {
     if (n == 0) {
-      p_prime_nm = zerosJ0Prime[m-1];
-    }
-    else if (n == 1) {
-      p_prime_nm = zerosJ1Prime[m-1];
-    }
-    else if (n == 2) {
-      p_prime_nm = zerosJ2Prime[m-1];
-    }
-    else if (n == 3) {
-      p_prime_nm = zerosJ3Prime[m-1];
-    }
-    else if (n == 4) {
-      p_prime_nm = zerosJ4Prime[m-1];
-    }
-    else if (n == 5) {
-      p_prime_nm = zerosJ5Prime[m-1];
+      p_prime_nm = zerosJ0Prime[m - 1];
+    } else if (n == 1) {
+      p_prime_nm = zerosJ1Prime[m - 1];
+    } else if (n == 2) {
+      p_prime_nm = zerosJ2Prime[m - 1];
+    } else if (n == 3) {
+      p_prime_nm = zerosJ3Prime[m - 1];
+    } else if (n == 4) {
+      p_prime_nm = zerosJ4Prime[m - 1];
+    } else if (n == 5) {
+      p_prime_nm = zerosJ5Prime[m - 1];
     }
     return p_prime_nm;
-  }
-  else {
-    std::cout<<"Currently don't have roots for this high n. Sorry!"<<std::endl;
+  } else {
+    std::cout << "Currently don't have roots for this high n. Sorry!"
+              << std::endl;
     return p_prime_nm;
   }
-=======
+}
+
 TVector3 rad::RotateToGlobalCoords(TVector3 v, TVector3 xAx, TVector3 yAx,
                                    TVector3 zAx) {
   // We are just transforming to the ROOT frame so our new axis coordinates
@@ -626,5 +621,4 @@
 
 double rad::ChirpSignal(double A, double t, double phi0, double f0, double c) {
   return A * sin(phi0 + 2 * TMath::Pi() * (c * t * t / 2 + f0 * t));
->>>>>>> 401acd5e
 }