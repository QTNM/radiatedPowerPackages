--- conflicted
+++ resolved
@@ -19,22 +19,6 @@
   // Double differential cross-sections calculated using formulae from
   // M. E. Rudd 1991
 
-<<<<<<< HEAD
-  double BETA();
-
-  double GAMMA();
-
-  double G_B();
-
-  double n();
-
-  double A1();
-
-  double A2();
-
-  double A3();
-
-=======
   /// Gives the binding energy for the species in question
   /// @return Binding energy in eV
   double I();
@@ -64,8 +48,22 @@
 
   double A3();
 
->>>>>>> 2e468776
   double S();
+  double BETA();
+
+  double GAMMA();
+
+  double G_B();
+
+  double n();
+
+  double A1();
+
+  double A2();
+
+  double A3();
+
+  double S();
 
   /// @brief
   /// @param W
@@ -135,6 +133,21 @@
   double g1(double T);
 
   Species theSpecies;
+
+  /// @brief Calculate the CDF for the singly-differential cross section (in
+  /// omega)
+  /// @param omega Normalised outgoing electron energy
+  /// @param t Normalised incident electron energy
+  /// @return Cumulative distribution function for a given value of omega
+  double CDF_SingleDiffXSec_W(double omega, double t);
+
+  /// @brief Calculate the CDF for the double-differential cross section (in
+  /// theta and omega)
+  /// @param omega Normalised outgoing electron energy
+  /// @param t Normalised incident electron energy
+  /// @param theta Scattering angle of secondary electron in radians
+  /// @return CDF for a given value of theta and omega
+  double CDF_DoubleDiffXSec_theta(double omega, double t, double theta);
 
   /// @brief Calculate the CDF for the singly-differential cross section (in
   /// omega)
