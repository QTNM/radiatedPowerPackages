--- conflicted
+++ resolved
@@ -10,24 +10,6 @@
 
 #include "BasicFunctions/Constants.h"
 
-<<<<<<< HEAD
-inline double rad::InelasticScatter::BETA() { return 0.60; }
-
-inline double rad::InelasticScatter::GAMMA() { return 10.0; }
-
-inline double rad::InelasticScatter::G_B() { return 2.9; }
-
-inline double rad::InelasticScatter::n() { return 2.5; }
-
-inline double rad::InelasticScatter::A1() { return 0.74; }
-
-inline double rad::InelasticScatter::A2() { return 0.87; }
-
-inline double rad::InelasticScatter::A3() { return -0.6; }
-
-inline double rad::InelasticScatter::S() {
-  return 4 * TMath::Pi() * pow(A0, 2);
-=======
 rad::InelasticScatter::InelasticScatter(double T, Species species)
     : BaseScatter(T), theSpecies(species) {}
 
@@ -104,7 +86,6 @@
   double eTerm{(e / 5) * (1 - pow(tTerm, -5))};
   double fTerm{(f / 6) * (1 - pow(tTerm, -6))};
   return (bTerm + cTerm + dTerm + eTerm + fTerm) / N();
->>>>>>> 2e468776
 }
 
 double rad::InelasticScatter::GetTotalXSec() {
@@ -152,15 +133,10 @@
   return sqrt((w + 1) / t);
 }
 
-<<<<<<< HEAD
-double rad::InelasticScatter::G3(double omega, double t) {
-  return BETA() * sqrt((1 - pow(G2(omega, t), 2)) / omega);
-=======
 double rad::InelasticScatter::G3(double W, double T) {
   double w{W / I()};
   double t{T / I()};
   return BETA() * sqrt((1 - G2(W, T) * G2(W, T)) / w);
->>>>>>> 2e468776
 }
 
 double rad::InelasticScatter::G4(double W, double T) {
@@ -171,15 +147,10 @@
 
 inline double rad::InelasticScatter::G5() { return 0.33; }
 
-<<<<<<< HEAD
-double rad::InelasticScatter::f_BE(double omega, double t, double theta) {
-  return 1.0 / (1 + pow((cos(theta) - G2(omega, t)) / G3(omega, t), 2));
-=======
 double rad::InelasticScatter::f_BE(double W, double T, double theta) {
   double w{W / I()};
   double t{T / I()};
   return 1 / (1 + pow((cos(theta) - G2(W, T)) / G3(W, T), 2));
->>>>>>> 2e468776
 }
 
 double rad::InelasticScatter::f_b(double theta) {
@@ -250,20 +221,6 @@
 }
 
 double rad::InelasticScatter::GetDoubleDiffXSec(double W, double theta) {
-<<<<<<< HEAD
-  double omega{W / RYDBERG_EV};
-  double t{GetIncidentKE() / RYDBERG_EV};
-  return G1(omega, t) * (f_BE(omega, t, theta) + G4(omega, t) * f_b(theta));
-}
-
-double rad::InelasticScatter::GetRandomW() {
-  const unsigned int nBins{5000};
-  const double omegaMin{0};
-  const double omegaMax{8};
-  const double wMax{GetIncidentKE() - RYDBERG_EV};
-  const double wMin{(GetIncidentKE() - RYDBERG_EV) / 2};
-  const double wBinWidth{(wMax - wMin) / double(nBins)};
-=======
   double T{GetIncidentKE()};
   return G1(W, T) * (f_BE(W, T, theta) + G4fb(W, T, theta));
 }
@@ -305,23 +262,14 @@
   const double diffMin{1e-5};
   const double diffMax{GetIncidentKE() / 2};
   const double WDiff{log10(diffMax / diffMin) / double(nBins - 1)};
->>>>>>> 2e468776
 
   // Build the distribution of differential cross-section
   std::vector<double> WVec{};
   std::vector<double> xsecVec{};
-<<<<<<< HEAD
-  for (unsigned int iW{0}; iW < nBins; iW++) {
-    double w{wMin + wBinWidth / 2 + double(iW) * wBinWidth};
-    double diffXSec{GetSingleDiffXSec_W(w)};
-    wVec.push_back(w);
-    xsecVec.push_back(diffXSec);
-=======
   for (int iW{nBins - 1}; iW >= 0; iW--) {
     double W{GetIncidentKE() - I() - diffMin * pow(10, double(iW) * WDiff)};
     WVec.push_back(W);
     xsecVec.push_back(GetSDCS_W(W));
->>>>>>> 2e468776
   }
 
   // Sample from the distribution
@@ -333,11 +281,7 @@
 }
 
 double rad::InelasticScatter::GetRandomTheta(double W) {
-<<<<<<< HEAD
-  const unsigned int nBins{400};
-=======
   const unsigned int nBins{1000};
->>>>>>> 2e468776
   const double thetaMin{0};
   const double thetaMax{M_PI};
   const double thetaBinWidth{(thetaMax - thetaMin) / double(nBins)};
